# NKI Llama

<<<<<<< HEAD
A unified project for fine-tuning, inference, and agent development of Llama models on AWS Neuron hardware.
=======
📢 Congratulations to the winning teams! Details about the contest track at ASPLOS are available on the blog post [here](https://www.sigarch.org/the-industry-contest-track-at-sigarch-conferences-the-asplos-2025-experience/). The code from the first place team is available [here](https://github.com/thustorage/nki-llama-contest). The second place team is [here](https://github.com/PASAUCMerced/nki-llama). The third place team is [here](https://github.com/corelab-src/nki-llama).
>>>>>>> 7fa280a8

## Project Workflow

```
┌────────────────┐     ┌────────────────┐     ┌────────────────┐
│                │     │                │     │                │
│   Fine-tune    │────▶│   Inference    │────▶│     Agent      │
│                │     │                │     │  Development   │
│                │     │                │     │                │
└────────────────┘     └────────────────┘     └────────────────┘
```

This project follows a three-stage workflow:
1. **Fine-tune** a model using Neuron hardware with NxD
2. **Inference** using the fine-tuned model with vLLM, NKI compilation, and NxDI (Neuron Distributed Inference)
3. **Agent Development** using LangChain/LangGraph connected to your model

## Technical Infrastructure

### Compute Resources
- **Required Instance**: trn1.32xlarge
- **Base AMI**: Deep Learning AMI Neuron (Ubuntu 22.04)
- **Base Packages**:
  - NxD (NeuronX Distributed Training)
  - NKI (Neuron Kernel Interface)
  - NxDI (Neuron Distributed Inference)

## Project Structure

This repository contains three main components:
- **Fine-tuning**: Tools for fine-tuning LLMs on Neuron hardware using NxD
- **Inference**: Infrastructure for efficient inference using vLLM with NKI compilation and NxDI optimization
- **Agent Development**: Building intelligent agents with LangChain/LangGraph

## Setup Steps

1. Create a Trainium instance with AWS Neuron SDK v2.23 using EC2 with the following settings:
    1. **Name:** nki-llama
    2. **AMI:** Deep Learning AMI Neuron (Ubuntu 22.04)
    3. **Instance type:** trn1.32xlarge
    4. **Key pair (login):** create a new key pair
    5. When connecting to these instances via SSH, use the username of *ubuntu*.

2. Clone this repository and navigate to it:
   ```bash
   git clone [REPO_URL]
   cd [PATH]/nki-llama
   ```

3. Create your `.env` file by copying the provided example:
   ```bash
   cp .env.example .env
   # Edit .env file with your preferred settings
   nano .env
   ```

## Environment Setup

This project requires three different Python environments:

1. **Fine-tuning Environment**:
   ```bash
   source /opt/aws_neuronx_venv_pytorch_2_6/bin/activate
   ```

2. **Inference Environment**:
   ```bash
   source /opt/aws_neuronx_venv_pytorch_2_6_nxd_inference/bin/activate
   ```

3. **Jupyter Environment** (for agent development):
   ```bash
   python3 -m venv venv
   source venv/bin/activate
   make inference-jupyter  # Sets up Jupyter and installs required packages
   ```

## Fine-tuning Workflow

Our Makefile simplifies the fine-tuning process:

```bash
# Activate the fine-tuning environment
source /opt/aws_neuronx_venv_pytorch_2_6/bin/activate

# Install dependencies
make finetune-deps

# Download dataset
make finetune-data

# Download model
make finetune-model

# Convert checkpoint to NxDT format
make finetune-convert

# Pre-compile graphs (AOT)
make finetune-precompile

# Run fine-tuning job
make finetune-train
```

## Inference Workflow

The inference pipeline includes NKI (Neuron Kernel Interface) compilation and NxDI (Neuron Distributed Inference) integration with vLLM for optimal performance on Neuron hardware.

Use our Makefile to simplify the setup and execution process for inference:

```bash
# Activate the inference environment
source /opt/aws_neuronx_venv_pytorch_2_6_nxd_inference/bin/activate

# Setup vLLM for Neuron
make inference-setup

# Download model from Hugging Face (you'll need a HF token)
# (skip this step if using your fine-tuned model)
make inference-download

# The model will be automatically compiled with NKI and optimized for NxDI
# when the server starts for the first time

# Start the vLLM OpenAI-compatible API server with NxDI
make inference-server
```

### Environment Configuration

The repository includes a `.env.example` file with template configuration. Copy this file to create your own `.env`:

```
# Model configuration
MODEL_NAME=llama-3.2-3b-instruct

# Compiled model directory for NKI artifacts
COMPILED_MODEL_DIR=~/traced_model

# Server configuration
PORT=8080
MAX_MODEL_LEN=2048
TENSOR_PARALLEL_SIZE=8

HF_TOKEN=your_token_here
```

The Makefile will automatically load this configuration if present, or prompt you for values if not set.

### Running Inference

The Makefile provides several commands for running inference and evaluation:

```bash
# Run inference in generate mode
make inference-infer

# Run in evaluate-all mode
make inference-evaluate-all
```

## Agent Development

This repository includes support for building LLM-powered agents using LangGraph and LangChain. A sample travel planning agent is included that demonstrates how to build a stateful agent workflow with the following capabilities:

- Context-aware travel itinerary generation
- Multi-turn conversation with memory
- Dynamic workflow management using LangGraph
- Integration with VLLMOpenAI for efficient inference on Trainium

### Jupyter Notebook

The repository includes a Jupyter notebook for developing and testing agents. To use it:

1. Ensure you've started the vLLM server in one terminal: `make inference-server`
2. Start Jupyter Lab in another terminal:
   ```bash
   # Activate the Jupyter environment
   source venv/bin/activate
   
   # Start Jupyter Lab
   make inference-lab
   ```
3. Open the travel planning notebook and select the "neuron_agents" kernel

## Makefile Commands

| Command | Description |
|---------|-------------|
| **General** |
| `make help` | Show help message for all commands |
| `make clean` | Clean all generated files |
| **Fine-tuning** |
| `make finetune` | Run all fine-tuning steps |
| `make finetune-deps` | Install fine-tuning dependencies |
| `make finetune-data` | Download datasets for fine-tuning |
| `make finetune-model` | Download model for fine-tuning |
| `make finetune-convert` | Convert checkpoint to NxDT format |
| `make finetune-precompile` | Pre-compile graphs (AOT) |
| `make finetune-train` | Run fine-tuning job |
| `make finetune-clean` | Clean up fine-tuning files |
| **Inference** |
| `make inference` | Run inference (shortcut to inference-infer) |
| `make inference-setup` | Setup vLLM for Neuron |
| `make inference-jupyter` | Setup Jupyter environment |
| `make inference-download` | Download model from Hugging Face |
| `make inference-infer` | Run inference in generate mode |
| `make inference-evaluate` | Run inference in evaluate mode |
| `make inference-server` | Start vLLM OpenAI-compatible API server |
| `make inference-lab` | Run Jupyter Lab server |
| `make inference-clean` | Clean up inference files |

## Environment Requirements

- For fine-tuning: `source /opt/aws_neuronx_venv_pytorch_2_6/bin/activate`
- For inference: `source /opt/aws_neuronx_venv_pytorch_2_6_nxd_inference/bin/activate`
- For agent development (Jupyter): `source venv/bin/activate`

## Full Workflow Example

Here's a complete workflow example combining all components:

1. **Fine-tune a model**:
   ```bash
   source /opt/aws_neuronx_venv_pytorch_2_6/bin/activate
   make finetune
   ```

2. **Serve the model** for inference:
   ```bash
   source /opt/aws_neuronx_venv_pytorch_2_6_nxd_inference/bin/activate
   make inference-setup
   # You can either use your fine-tuned model or download one
   # make inference-download
   
   # The model will be compiled with NKI and optimized for NxDI
   # when you first start the server (this may take a few minutes)
   make inference-server
   ```

3. **Build agents** with the served model:
   ```bash
   # In a new terminal
   source venv/bin/activate
   make inference-jupyter
   make inference-lab
   # Open the Jupyter notebook and connect to your model
   ```

---

© 2025 Amazon Web Services. All rights reserved.<|MERGE_RESOLUTION|>--- conflicted
+++ resolved
@@ -1,10 +1,7 @@
 # NKI Llama
 
-<<<<<<< HEAD
 A unified project for fine-tuning, inference, and agent development of Llama models on AWS Neuron hardware.
-=======
-📢 Congratulations to the winning teams! Details about the contest track at ASPLOS are available on the blog post [here](https://www.sigarch.org/the-industry-contest-track-at-sigarch-conferences-the-asplos-2025-experience/). The code from the first place team is available [here](https://github.com/thustorage/nki-llama-contest). The second place team is [here](https://github.com/PASAUCMerced/nki-llama). The third place team is [here](https://github.com/corelab-src/nki-llama).
->>>>>>> 7fa280a8
+
 
 ## Project Workflow
 
